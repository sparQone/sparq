--- conflicted
+++ resolved
@@ -267,7 +267,6 @@
         return jsonify({"error": str(e)}), 400
 
 
-<<<<<<< HEAD
 @blueprint.route("/chat/channels/<channel_name>/mark_read", methods=["POST"])
 @login_required
 def mark_channel_read(channel_name):
@@ -311,36 +310,13 @@
         Chat.query.filter_by(channel_id=channel.id).delete()
         
         # Delete the channel
-=======
-@blueprint.route("/chat/channels/<channel_name>", methods=["DELETE"])
-@login_required
-def delete_channel(channel_name):
-    """Delete a channel by name"""
-    try:
-        channel = Channel.query.filter_by(name=channel_name).first()
-        if not channel:
-            return jsonify({"error": "Channel not found"}), 404
-
-        # Ensure only admins can delete the channel
-        if not current_user.is_admin:
-            return jsonify({"error": "Unauthorized"}), 403
-
->>>>>>> 0905d4a3
         db.session.delete(channel)
         db.session.commit()
 
         # Emit WebSocket event for channel deletion
-<<<<<<< HEAD
-        current_app.socketio.emit("channel_deleted", {
-            "name": channel_name
-        })
-
-        return "", 204
-=======
         current_app.socketio.emit("channel_deleted", {"name": channel_name})
 
         return jsonify({"success": True})
->>>>>>> 0905d4a3
     except Exception as e:
         db.session.rollback()
         current_app.logger.error(f"Error deleting channel: {str(e)}")
