<<<<<<< HEAD
import re

from flask import current_app
=======
# -----------------------------------------------------------------------------
# sparQ
#
# Description:
#     Chat and Channel models for the team communication system.
#
# Copyright (c) 2025 remarQable LLC
#
# This software is released under an open-source license.
# See the LICENSE file for details.
# -----------------------------------------------------------------------------


from enum import Enum
from flask_sqlalchemy import SQLAlchemy
>>>>>>> a21e4ed7
from flask_login import current_user
from markupsafe import Markup

from system.db.database import db
from system.db.decorators import ModelRegistry

from .associations import chat_likes
<<<<<<< HEAD

=======
from flask import current_app
from markupsafe import Markup
import re
from typing import Optional, List
>>>>>>> a21e4ed7

@ModelRegistry.register
class Channel(db.Model):
    __tablename__ = "channel"
    id = db.Column(db.Integer, primary_key=True)
    name = db.Column(db.String(50), nullable=False, unique=True)
    description = db.Column(db.String(200))
    created_at = db.Column(db.DateTime, default=db.func.now())
    created_by_id = db.Column(db.Integer, db.ForeignKey("user.id"))
    is_private = db.Column(db.Boolean, default=False)

    # Relationships
    created_by = db.relationship("User", foreign_keys=[created_by_id])
    messages = db.relationship("Chat", backref="channel", lazy="dynamic")

    def __init__(self, name, description=None, created_by_id=None, is_private=False):
        self.name = name
        self.description = description
        self.created_by_id = created_by_id
        self.is_private = is_private

    @classmethod
    def create_default_channels(cls):
        """Create default channels if they don't exist"""
        default_channels = [
            {"name": "general", "description": "General discussion channel"},
            {"name": "announcements", "description": "Important company announcements"},
            {"name": "events", "description": "Company events and activities"},
        ]

        for channel_data in default_channels:
            channel = cls.query.filter_by(name=channel_data["name"]).first()
            if not channel:
                channel = cls(name=channel_data["name"], description=channel_data["description"])
                db.session.add(channel)

        try:
            db.session.commit()
        except Exception as e:
            db.session.rollback()
            current_app.logger.error(f"Error creating default channels: {str(e)}")


@ModelRegistry.register
class Chat(db.Model):
    __tablename__ = "chat"
    id = db.Column(db.Integer, primary_key=True)
    content = db.Column(db.Text, nullable=False)
    created_at = db.Column(db.DateTime, default=db.func.now())
    author_id = db.Column(db.Integer, db.ForeignKey("user.id"))
    channel_id = db.Column(db.Integer, db.ForeignKey("channel.id"), nullable=False)
    pinned = db.Column(db.Boolean, default=False)

    # Define relationships with backrefs here
    author = db.relationship(
        "User",
        foreign_keys=[author_id],
        backref=db.backref("authored_chats", lazy="dynamic"),
        lazy="joined",
    )
    liked_by = db.relationship(
        "User",
        secondary=chat_likes,
        backref=db.backref("liked_messages", lazy="dynamic"),
        lazy="dynamic",
    )

    @property
    def created_at_formatted(self) -> str:
        """Format the creation date for display"""
        return self.created_at.strftime("%B %d, %Y %I:%M %p")

    @property
    def is_author(self) -> bool:
        """Check if current user is the author"""
        return current_user.is_authenticated and self.author_id == current_user.id

    @property
    def is_liked(self) -> bool:
        """Check if current user has liked this chat"""
        return current_user.is_authenticated and current_user in self.liked_by

    def toggle_pin(self) -> bool:
        """Toggle pinned status"""
        self.pinned = not self.pinned
        db.session.commit()
        return self.pinned

    @property
    def formatted_content(self) -> Markup:
        """Format message content with clickable links"""
        url_pattern = r'(https?://[^\s<>"]+|www\.[^\s<>"]+)'

        def replace_url(match):
            url = match.group(0)
            display_url = url[:50] + "..." if len(url) > 50 else url
            full_url = url if url.startswith(("http://", "https://")) else f"https://{url}"
            return f'<a href="{full_url}" target="_blank" rel="noopener noreferrer" class="chat-link">{display_url}</a>'
<<<<<<< HEAD

        # Replace URLs with clickable links and escape HTML
        content = re.sub(url_pattern, replace_url, self.content)

        # Convert newlines to <br> tags
        content = content.replace("\n", "<br>")

        return Markup(content)
=======
        
        content = re.sub(url_pattern, replace_url, self.content)
        content = content.replace('\n', '<br>')
        
        return Markup(content) 
>>>>>>> a21e4ed7
<|MERGE_RESOLUTION|>--- conflicted
+++ resolved
@@ -1,8 +1,3 @@
-<<<<<<< HEAD
-import re
-
-from flask import current_app
-=======
 # -----------------------------------------------------------------------------
 # sparQ
 #
@@ -16,9 +11,9 @@
 # -----------------------------------------------------------------------------
 
 
-from enum import Enum
-from flask_sqlalchemy import SQLAlchemy
->>>>>>> a21e4ed7
+import re
+
+from flask import current_app
 from flask_login import current_user
 from markupsafe import Markup
 
@@ -26,14 +21,7 @@
 from system.db.decorators import ModelRegistry
 
 from .associations import chat_likes
-<<<<<<< HEAD
 
-=======
-from flask import current_app
-from markupsafe import Markup
-import re
-from typing import Optional, List
->>>>>>> a21e4ed7
 
 @ModelRegistry.register
 class Channel(db.Model):
@@ -132,19 +120,8 @@
             display_url = url[:50] + "..." if len(url) > 50 else url
             full_url = url if url.startswith(("http://", "https://")) else f"https://{url}"
             return f'<a href="{full_url}" target="_blank" rel="noopener noreferrer" class="chat-link">{display_url}</a>'
-<<<<<<< HEAD
 
-        # Replace URLs with clickable links and escape HTML
         content = re.sub(url_pattern, replace_url, self.content)
-
-        # Convert newlines to <br> tags
         content = content.replace("\n", "<br>")
 
-        return Markup(content)
-=======
-        
-        content = re.sub(url_pattern, replace_url, self.content)
-        content = content.replace('\n', '<br>')
-        
-        return Markup(content) 
->>>>>>> a21e4ed7
+        return Markup(content)