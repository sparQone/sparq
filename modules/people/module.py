--- conflicted
+++ resolved
@@ -15,15 +15,10 @@
 from system.db.database import db
 from system.module.hooks import hookimpl
 
-# from flask_socketio import SocketIO
 from .controllers import blueprint
 from .hooks import PeopleHookSpecs
-<<<<<<< HEAD
-from .models.chat import Channel
-from .models.employee import Employee
-=======
-from .models import Channel, Chat, Employee
->>>>>>> a21e4ed7
+from .models import Channel
+from .models import Employee
 
 
 class PeopleModule:
