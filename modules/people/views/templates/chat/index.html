{% extends "base.html" %}

{% block title %}{{ _('Company Chat') }}{% endblock %}

{% block app_class %}people-app{% endblock %}

{% block additional_styles %}
<link rel="stylesheet" href="{{ url_for('people_bp.static', filename='css/people.css') }}">
<link rel="stylesheet" href="{{ url_for('people_bp.static', filename='css/chat.css') }}">
{% endblock %}

{% block content %}
<div class="d-flex">
    {% include 'people_nav.html' with context %}
    
    <div class="content-wrapper flex-grow-1">
        <!-- Add user ID meta tag -->
        <meta name="user-id" content="{{ current_user.id }}">

<<<<<<< HEAD
        <div class="content-card" x-data="chatApp" x-init="initializeApp" @delete-message.window="deleteMessage()">
            <div class="chat-container">
                <div class="chat-layout">
                    <!-- Channel Sidebar -->
                    <aside class="chat-sidebar">
                        <div class="sidebar-header">
                            <h3>{{ _('Channels') }}</h3>
                            {% if current_user.is_admin %}
                            <button class="btn btn-sm btn-link" data-bs-toggle="modal" data-bs-target="#newChannelModal">
                                <i class="fas fa-plus"></i>
                            </button>
                            {% endif %}
                        </div>

                        <div class="channel-list">
                            {% for channel in channels %}
                            <div class="channel" 
                                 :class="{ 'active': currentChannel === '{{ channel.name }}' }"
                                 x-data="{ id: {{ channel.id }}, name: '{{ channel.name }}' }">
                                <div class="channel-content" @click="switchChannel(name, id)">
                                    <div class="channel-name">
                                        <span class="channel-prefix">#</span> {{ channel.name }}
                                    </div>
                                </div>
                                <div class="channel-meta">
                                    <span class="unread-badge" 
                                          x-show="getUnreadCount(id) > 0" 
                                          x-text="getUnreadCount(id)"></span>
                                    {% if current_user.is_admin %}
                                    <div class="channel-actions">
                                        <div class="dropdown" x-data="{ open: false }">
                                            <button class="btn btn-link btn-sm channel-options" 
                                                    type="button" 
                                                    @click.stop="open = !open"
                                                    :aria-expanded="open">
                                                <i class="fas fa-ellipsis-v"></i>
                                            </button>
                                            <ul class="dropdown-menu dropdown-menu-end" 
                                                :class="{ 'show': open }" 
                                                @click.outside="open = false">
                                                <li><a class="dropdown-item" href="#" @click.prevent="editChannel(name, id); open = false">
                                                    <i class="fas fa-edit me-2"></i>{{ _('Edit Channel') }}
                                                </a></li>
                                                {% if channel.name != 'general' %}
                                                <li><hr class="dropdown-divider"></li>
                                                <li><a class="dropdown-item text-danger" href="#" @click.prevent="confirmDeleteChannel(name); open = false">
                                                    <i class="fas fa-trash-alt me-2"></i>{{ _('Delete Channel') }}
                                                </a></li>
                                                {% endif %}
                                            </ul>
                                        </div>
                                    </div>
                                    {% endif %}
                                </div>
=======
{% block people_content %}
<!-- Add user ID meta tag -->
<meta name="user-id" content="{{ current_user.id }}">

<div class="content-card">
    <div class="chat-container">
        <div class="chat-layout">
            <!-- Channel Sidebar -->
            <aside class="chat-sidebar">
                <div class="sidebar-header">
                    <h3>{{ _('Channels') }}</h3>
                    {% if current_user.is_admin %}
                    <button class="btn btn-sm btn-link" data-bs-toggle="modal" data-bs-target="#newChannelModal">
                        <i class="fas fa-plus"></i>
                    </button>
                    {% endif %}
                </div>

                <!-- Channel List -->
                <div class="channel-list">
                    {% for channel in channels %}
                    <div class="channel {% if channel.name == default_channel.name %}active{% endif %}" 
                         data-channel="{{ channel.name }}"
                         data-description="{{ channel.description }}"
                         onclick="switchChannel('{{ channel.name }}')">
                        <div class="channel-content">
                            <div class="channel-name">
                                <span class="channel-prefix">#</span> {{ channel.name }}
>>>>>>> 0905d4a3
                            </div>
                            {% endfor %}
                        </div>
<<<<<<< HEAD
                    </aside>

                    <!-- Main Chat Area -->
                    <main class="chat-main">
                        <header class="chat-header">
                            <div class="chat-header-top">
                                <div class="chat-header-info">
                                    <h2><span class="channel-prefix">#</span><span x-text="currentChannel"></span></h2>
                                </div>
                                <div class="chat-header-actions">
                                    <button class="btn btn-link pin-filter" 
                                            :class="{ 'active': showPinnedOnly }"
                                            @click="togglePinFilter">
                                        <i class="fas fa-thumbtack"></i> {{ _('Pins') }}
                                        <span class="pin-count" x-text="pinnedMessagesCount" x-show="pinnedMessagesCount > 0"></span>
                                    </button>
                                    <div class="search-box">
                                        <i class="fas fa-search"></i>
                                        <input type="text" 
                                               x-model="searchQuery"
                                               placeholder="{{ _('Search messages...') }}" 
                                               class="form-control"
                                               @input="handleSearch">
=======
                        <div class="channel-meta">
                            {% if ChatMessageState is defined %}
                                {% set unread_count = ChatMessageState.get_unread_count(current_user.id, channel.id) %}
                                {% if unread_count > 0 %}
                                <span class="unread-badge">{{ unread_count }}</span>
                                {% endif %}
                            {% endif %}

                            <!-- Channel Actions -->
                            {% if current_user.is_admin and channel.name not in ['general', 'announcements', 'events'] %}
                                <div class="channel-actions" onclick="event.stopPropagation();">
                                    <div class="dropdown">
                                        <button class="btn btn-link btn-sm channel-options" data-bs-toggle="dropdown" aria-expanded="false">
                                            <i class="fas fa-ellipsis-v"></i>
                                        </button>
                                        <ul class="dropdown-menu dropdown-menu-end">
                                            <li><a class="dropdown-item" href="#" onclick="editChannel('{{ channel.name }}')">
                                                <i class="fas fa-edit me-2"></i>{{ _('Edit Channel') }}
                                            </a></li>
                                            <li><hr class="dropdown-divider"></li>
                                            <li><a class="dropdown-item text-danger" href="#" onclick="confirmDeleteChannel('{{ channel.name }}')">
                                                <i class="fas fa-trash-alt me-2"></i>{{ _('Delete Channel') }}
                                            </a></li>
                                        </ul>
>>>>>>> 0905d4a3
                                    </div>
                                </div>
                            </div>
                            <p class="channel-description" x-text="currentChannelDescription"></p>
                        </header>

                        <div class="chat-messages-container">
                            <div class="chat-messages" 
                                 x-ref="chatMessages"
                                 x-html="filteredMessages"></div>
                        </div>

                        <footer class="message-input-area">
                            <form class="message-form" @submit.prevent="sendMessage">
                                <div class="format-toolbar">
                                    <button type="button" class="btn btn-sm btn-link" title="{{ _('Bold') }}">
                                        <i class="fas fa-bold"></i>
                                    </button>
                                    <button type="button" class="btn btn-sm btn-link" title="{{ _('Italic') }}">
                                        <i class="fas fa-italic"></i>
                                    </button>
                                    <button type="button" class="btn btn-sm btn-link" title="{{ _('Strikethrough') }}">
                                        <i class="fas fa-strikethrough"></i>
                                    </button>
                                    <button type="button" class="btn btn-sm btn-link" title="{{ _('Code') }}">
                                        <i class="fas fa-code"></i>
                                    </button>
                                    <button type="button" class="btn btn-sm btn-link" title="{{ _('Link') }}">
                                        <i class="fas fa-link"></i>
                                    </button>
                                    <button type="button" class="btn btn-sm btn-link" title="{{ _('List') }}">
                                        <i class="fas fa-list-ul"></i>
                                    </button>
                                </div>
                                
                                <div class="input-group">
                                    <textarea class="form-control" 
                                             x-model="forms.message.content"
                                             x-bind:placeholder="`Message in #${currentChannel}`"
                                             rows="1"></textarea>
                                    <button type="submit" class="btn btn-link send-button" title="{{ _('Send message') }}">
                                        <i class="fas fa-paper-plane"></i>
                                    </button>
                                </div>
                                <div class="message-footer">
                                    <div class="message-actions">
                                        <button type="button" class="btn btn-link" title="{{ _('Add attachment') }}">
                                            <i class="fas fa-plus"></i>
                                        </button>
                                        <button type="button" class="btn btn-link" title="{{ _('Add emoji') }}">
                                            <i class="far fa-smile"></i>
                                        </button>
                                        <button type="button" class="btn btn-link" title="{{ _('Mention someone') }}">
                                            <i class="fas fa-at"></i>
                                        </button>
                                    </div>
                                </div>
                            </form>
                        </footer>
                    </main>
                </div>
            </div>
        </div>
    </div>
</div>

<!-- Delete Message Modal -->
<div class="modal fade" 
     id="deleteModal"
     tabindex="-1" 
     aria-hidden="true"
     x-data>
    <div class="modal-dialog">
        <div class="modal-content">
            <div class="modal-header">
                <h5 class="modal-title">{{ _('Delete Message') }}</h5>
                <button type="button" class="btn-close" data-bs-dismiss="modal"></button>
            </div>
            <div class="modal-body">
                <p>{{ _('Are you sure you want to delete this message? This action cannot be undone.') }}</p>
            </div>
            <div class="modal-footer">
                <button type="button" class="btn btn-secondary" data-bs-dismiss="modal">{{ _('Cancel') }}</button>
                <button type="button" class="btn btn-danger" @click="$dispatch('delete-message')">{{ _('Delete') }}</button>
            </div>
        </div>
    </div>
</div>

<!-- Delete Channel Modal -->
<div class="modal fade" 
     id="deleteChannelModal"
     tabindex="-1" 
     aria-hidden="true"
     x-data>
    <div class="modal-dialog">
        <div class="modal-content">
            <div class="modal-header">
                <h5 class="modal-title">{{ _('Delete Channel') }}</h5>
                <button type="button" class="btn-close" data-bs-dismiss="modal"></button>
            </div>
            <div class="modal-body">
                <p>{{ _('Are you sure you want to delete this channel? This action cannot be undone.') }}</p>
                <p class="text-danger">{{ _('All messages in this channel will be permanently deleted.') }}</p>
            </div>
            <div class="modal-footer">
                <button type="button" class="btn btn-secondary" data-bs-dismiss="modal">{{ _('Cancel') }}</button>
                <button type="button" class="btn btn-danger" @click="$dispatch('delete-channel')">{{ _('Delete Channel') }}</button>
            </div>
        </div>
    </div>
</div>

<!-- New Channel Modal -->
<div class="modal fade" id="newChannelModal" tabindex="-1" aria-labelledby="newChannelModalLabel" aria-hidden="true" 
     x-data="{ 
         name: '', 
         description: '', 
         isPrivate: false,
         submit(e) {
             e.preventDefault();
             const formData = new FormData();
             formData.append('name', this.name.trim());
             formData.append('description', this.description.trim());
             formData.append('is_private', this.isPrivate);

             fetch(`{{ url_for('people_bp.create_channel') }}`, {
                 method: 'POST',
                 body: formData
             })
             .then(response => {
                 if (!response.ok) {
                     return response.text().then(text => {
                         try {
                             const json = JSON.parse(text);
                             throw new Error(json.error || 'Failed to create channel');
                         } catch (e) {
                             throw new Error(text || 'Failed to create channel');
                         }
                     });
                 }
                 return response.json();
             })
             .then(data => {
                 console.log('Channel created successfully:', data);
                 const modal = bootstrap.Modal.getInstance(document.getElementById('newChannelModal'));
                 modal.hide();
                 window.location.reload();
             })
             .catch(error => {
                 console.error('Error creating channel:', error);
                 alert('Error creating channel: ' + error.message);
             });
         }
     }">
    <div class="modal-dialog">
        <div class="modal-content">
            <div class="modal-header">
                <h5 class="modal-title" id="newChannelModalLabel">{{ _('Create New Channel') }}</h5>
                <button type="button" class="btn-close" data-bs-dismiss="modal" aria-label="Close"></button>
            </div>
<<<<<<< HEAD
            <form @submit.prevent="submit">
=======
            <form id="newChannelForm" hx-post="{{ url_for('people_bp.create_channel') }}" 
                hx-redirect="/chat">
>>>>>>> 0905d4a3
                <div class="modal-body">
                    <div class="mb-3">
                        <label for="channel-name" class="form-label">{{ _('Channel Name') }}</label>
                        <input type="text" 
                               class="form-control" 
                               id="channel-name"
                               x-model="name" 
                               required>
                        <small class="form-text text-muted">{{ _('Channel names can only contain lowercase letters, numbers, and hyphens.') }}</small>
                    </div>
                    <div class="mb-3">
                        <label for="channel-description" class="form-label">{{ _('Description') }}</label>
                        <textarea class="form-control" 
                                id="channel-description"
                                x-model="description" 
                                rows="2"></textarea>
                    </div>
                    {% if current_user.is_admin %}
                    <div class="mb-3 form-check">
                        <input type="checkbox" 
                               class="form-check-input" 
                               id="channel-private"
                               x-model="isPrivate">
                        <label class="form-check-label" for="channel-private">{{ _('Private Channel') }}</label>
                    </div>
                    {% endif %}
                </div>
                <div class="modal-footer">
                    <button type="button" class="btn btn-secondary" data-bs-dismiss="modal">{{ _('Cancel') }}</button>
                    <button type="submit" class="btn btn-primary">{{ _('Create Channel') }}</button>
                </div>
            </form>
        </div>
    </div>
</div>

<!-- Edit Channel Modal -->
<div class="modal fade" id="editChannelModal" tabindex="-1" aria-labelledby="editChannelModalLabel" aria-hidden="true">
    <div class="modal-dialog">
        <div class="modal-content">
            <div class="modal-header">
                <h5 class="modal-title" id="editChannelModalLabel">{{ _('Edit Channel') }}</h5>
                <button type="button" class="btn-close" data-bs-dismiss="modal" aria-label="Close"></button>
            </div>
            <form @submit.prevent="updateChannel">
                <div class="modal-body">
                    <div class="mb-3">
                        <label for="edit-description" class="form-label">{{ _('Description') }}</label>
                        <textarea class="form-control" id="edit-description" x-model="forms.editChannel.description" rows="2"></textarea>
                    </div>
                    {% if current_user.is_admin %}
                    <div class="mb-3 form-check">
                        <input type="checkbox" class="form-check-input" x-model="forms.editChannel.isPrivate">
                        <label class="form-check-label">{{ _('Private Channel') }}</label>
                    </div>
                    {% endif %}
                </div>
                <div class="modal-footer">
                    <button type="button" class="btn btn-secondary" data-bs-dismiss="modal">{{ _('Cancel') }}</button>
                    <button type="submit" class="btn btn-primary">{{ _('Save Changes') }}</button>
                </div>
            </form>
        </div>
    </div>
</div>

<script>
document.addEventListener('alpine:init', () => {
    Alpine.data('chatApp', () => ({
        socket: null,
        currentChannel: '{{ default_channel.name }}',
        currentChannelDescription: '{{ default_channel.description }}',
        currentUserId: parseInt(document.querySelector('meta[name="user-id"]').content),
        showPinnedOnly: false,
        messageToDelete: null,
        searchQuery: '',
        pinnedMessagesCount: 0,
        isLoading: true,
        chatMessages: '',
        unreadCounts: {},
        channelStates: Object.fromEntries([
            {% for channel in channels %}
            [{{ channel.id }}, {
                unreadCount: {{ ChatMessageState.get_unread_count(current_user.id, channel.id) }},
                description: '{{ channel.description }}',
                name: '{{ channel.name }}'
            }],
            {% endfor %}
        ]),
        loadMoreState: {
            isLoading: false,
            error: null
        },
        scrollPosition: {
            top: 0,
            height: 0
        },
        modals: {},
        forms: {
            newChannel: {
                name: '',
                description: '',
                isPrivate: false
            },
            editChannel: {
                name: '',
                description: '',
                isPrivate: false
            },
            message: {
                content: ''
            }
        },
        channelToDelete: null,
        messages: [],
        oldestMessageId: null,
        messageObserver: null,
        
        get filteredMessages() {
            if (!this.showPinnedOnly && !this.searchQuery) {
                return this.chatMessages;
            }
            
            const parser = new DOMParser();
            const doc = parser.parseFromString(this.chatMessages, 'text/html');
            const messages = Array.from(doc.querySelectorAll('.message'));
            
            messages.forEach(message => {
                let show = true;
                
                if (this.showPinnedOnly && !message.classList.contains('pinned')) {
                    show = false;
                }
                
                if (show && this.searchQuery) {
                    const content = message.querySelector('.message-content')?.textContent.toLowerCase() || '';
                    const author = message.querySelector('.message-meta .author')?.textContent.toLowerCase() || '';
                    show = content.includes(this.searchQuery.toLowerCase()) || 
                          author.includes(this.searchQuery.toLowerCase());
                }
                
                if (!show) {
                    message.remove();
                }
            });
            
            return doc.body.innerHTML;
        },
        
        initializeApp() {
            // Load unread counts from local storage
            try {
                const storedCounts = JSON.parse(localStorage.getItem('unreadCounts') || '{}');
                Object.keys(storedCounts).forEach(channelId => {
                    if (this.channelStates[channelId]) {
                        this.channelStates[channelId].unreadCount = storedCounts[channelId];
                    }
                });
            } catch (error) {
                console.error('Error loading unread counts from storage:', error);
            }

            this.initializeSocket();
            this.loadChannelMessages(this.currentChannel);
            this.initializeModals();
            this.initializeBootstrapComponents();
            
            // Add event listener for delete-channel
            window.addEventListener('delete-channel', () => this.deleteChannel());
        },

        initializeSocket() {
            this.socket = io();
            
            this.socket.on('connect', () => {
                // Join all channels to receive updates
                Object.keys(this.channelStates).forEach(channelId => {
                    const channelName = this.channelStates[channelId].name;
                    if (channelName) {
                        this.socket.emit('join', { channel: channelName });
                    }
                });
            });
            
            this.socket.on('chat_changed', (data) => {
                if (data.channel === this.currentChannel) {
                    this.loadChannelMessages(this.currentChannel);
                    // Update pin count if needed
                    if (data.pinned !== undefined) {
                        this.$nextTick(() => {
                            this.updatePinCount();
                        });
                    }
                }
            });
            
            this.socket.on('message_created', (data) => {
                // Find channel ID using the channel name
                const channelId = Object.keys(this.channelStates).find(id => 
                    this.channelStates[id].name === data.channel
                );
                
                if (channelId) {
                    // If user is not the author of the message
                    if (data.author_id !== this.currentUserId) {
                        if (data.channel === this.currentChannel) {
                            // User is in the channel where message was created
                            // Reload messages and mark as read
                            this.loadChannelMessages(this.currentChannel);
                            fetch(`/people/chat/channels/${data.channel}/mark_read`, {
                                method: 'POST',
                                headers: { 'Content-Type': 'application/json' }
                            }).catch(error => {
                                console.error('Error marking message as read:', error);
                            });
                        } else {
                            // User is not in the channel, increment unread count
                            this.updateChannelUnreadCount(channelId, true);
                        }
                    }
                }
            });
            
            this.socket.on('channel_deleted', (data) => {
                if (data.name === this.currentChannel) {
                    this.switchChannel('general');
                } else {
                    // Remove the channel from channelStates
                    const channelId = Object.keys(this.channelStates).find(id => 
                        this.channelStates[id].name === data.name
                    );
                    if (channelId) {
                        delete this.channelStates[channelId];
                        this.channelStates = { ...this.channelStates };
                    }
                }
            });
        },

        joinChannel(channelName) {
            if (this.socket && this.socket.connected) {
                this.socket.emit('join', { channel: channelName });
            }
        },

        leaveChannel(channelName) {
            if (this.socket && this.socket.connected) {
                this.socket.emit('leave', { channel: channelName });
            }
        },

        switchChannel(channelName, channelId) {
            this.leaveChannel(this.currentChannel);
            this.currentChannel = channelName;
            
            if (channelId) {
                // Don't reset unread count immediately anymore
                if (this.channelStates[channelId]?.description) {
                    this.currentChannelDescription = this.channelStates[channelId].description;
                }
            }

            this.showPinnedOnly = false;
            this.searchQuery = '';
            this.joinChannel(channelName);
            this.loadChannelMessages(channelName);
        },

        async loadChannelMessages(channelName, isLoadMore = false) {
            if (!isLoadMore) {
                this.isLoading = true;
                this.chatMessages = '<div class="loading-indicator text-center p-4"><i class="fas fa-spinner fa-spin"></i> Loading messages...</div>';
            }

            try {
                let url = `/people/chat/channels/${channelName}/messages?limit=10`;
                if (isLoadMore && this.oldestMessageId) {
                    url += `&before_id=${this.oldestMessageId}`;
                }
                
                const response = await fetch(url);
                if (!response.ok) throw new Error('Failed to load messages');
                
                const html = await response.text();
                
                // Get channel ID before modifying DOM
                const channelId = Object.keys(this.channelStates).find(id => 
                    this.channelStates[id].name === channelName
                );
                
                if (isLoadMore) {
                    const chatMessages = this.$refs.chatMessages;
                    const scrollPosition = {
                        top: chatMessages.scrollTop,
                        height: chatMessages.scrollHeight
                    };
                    
                    // Create a temporary container to parse the HTML
                    const tempContainer = document.createElement('div');
                    tempContainer.innerHTML = html;
                    
                    // Get the new messages, excluding the load more button if present
                    const newMessages = Array.from(tempContainer.querySelectorAll('.message'));
                    
                    if (newMessages.length > 0) {
                        // Update oldest message ID before inserting new messages
                        this.oldestMessageId = newMessages[0].getAttribute('id').replace('message-', '');
                        
                        // Insert the load more button if it exists in the response
                        const loadMoreContainer = tempContainer.querySelector('.load-more-container');
                        if (loadMoreContainer) {
                            chatMessages.insertAdjacentHTML('afterbegin', loadMoreContainer.outerHTML);
                        }
                        
                        // Insert each new message
                        newMessages.forEach(message => {
                            chatMessages.insertAdjacentHTML('afterbegin', message.outerHTML);
                        });
                        
                        // Restore scroll position
                        const newHeight = chatMessages.scrollHeight;
                        chatMessages.scrollTop = newHeight - scrollPosition.height + scrollPosition.top;
                        
                        // Update unread count if needed
                        if (channelId) {
                            const visibleNewMessages = newMessages.length;
                            if (visibleNewMessages > 0) {
                                this.updateChannelUnreadCount(channelId, false, visibleNewMessages);
                            }
                        }
                    }
                } else {
                    this.chatMessages = html;
                    
                    // Get the initial oldest message ID
                    const messages = document.querySelectorAll('.message');
                    if (messages.length > 0) {
                        this.oldestMessageId = messages[0].getAttribute('id').replace('message-', '');
                    }
                    
                    // Count initial visible messages and update unread count
                    if (channelId) {
                        const visibleMessages = messages.length;
                        if (visibleMessages > 0) {
                            this.updateChannelUnreadCount(channelId, false, visibleMessages);
                        }
                    }
                }

                this.isLoading = false;
                if (!isLoadMore) {
                    this.$nextTick(() => {
                        this.scrollToBottom();
                        this.setupMessageObserver();
                    });
                }
            } catch (error) {
                console.error('Error loading messages:', error);
                if (!isLoadMore) {
                    this.chatMessages = `<div class="text-center p-4 text-danger">
                        <i class="fas fa-exclamation-circle me-2"></i>
                        Error loading messages. Please try again.
                    </div>`;
                }
                this.isLoading = false;
            }
        },

        scrollToBottom() {
            const chatMessages = this.$refs.chatMessages;
            if (chatMessages) {
                chatMessages.scrollTop = chatMessages.scrollHeight;
            }
        },
        
        getUnreadCount(channelId) {
            return this.channelStates[channelId]?.unreadCount || 0;
        },

        updateChannelUnreadCount(channelId, increment = true, amount = 1) {
            if (!this.channelStates[channelId]) {
                this.channelStates[channelId] = { 
                    unreadCount: 0,
                    description: '',
                    name: '' // Add name to state for easier lookup
                };
            }
            
            if (increment) {
                this.channelStates[channelId].unreadCount += amount;
            } else {
                this.channelStates[channelId].unreadCount = Math.max(0, this.channelStates[channelId].unreadCount - amount);
            }
            
            // Store the updated count in local storage for persistence
            try {
                const unreadCounts = JSON.parse(localStorage.getItem('unreadCounts') || '{}');
                unreadCounts[channelId] = this.channelStates[channelId].unreadCount;
                localStorage.setItem('unreadCounts', JSON.stringify(unreadCounts));
            } catch (error) {
                console.error('Error updating local storage:', error);
            }
            
            // Force Alpine to recognize the change
            this.channelStates = { ...this.channelStates };
        },

        async markChannelRead(channelId, channelName) {
            try {
                const response = await fetch(`/people/chat/channels/${channelName}/mark_read`, {
                    method: 'POST',
                    headers: { 'Content-Type': 'application/json' }
                });
                
                if (!response.ok) throw new Error('Failed to mark channel as read');
                
                this.updateChannelUnreadCount(channelId, false);
            } catch (error) {
                console.error('Error marking channel as read:', error);
            }
        },

        initializeMessageActions() {
            // Using Alpine's $nextTick to ensure DOM is ready
            this.$nextTick(() => {
                // Initialize tooltips for message actions
                document.querySelectorAll('[data-bs-toggle="tooltip"]').forEach(el => {
                    if (!el._tooltip) {
                        el._tooltip = new bootstrap.Tooltip(el);
                    }
                });
            });
        },

        initializeBootstrapComponents() {
            this.$nextTick(() => {
                // Initialize tooltips
                document.querySelectorAll('[data-bs-toggle="tooltip"]').forEach(el => {
                    if (el._tooltip) {
                        el._tooltip.dispose();
                    }
                    el._tooltip = new bootstrap.Tooltip(el);
                });
            });
        },

        initializeModals() {
            this.$nextTick(() => {
                // Initialize Bootstrap modals
                this.modals = {
                    delete: new bootstrap.Modal(document.getElementById('deleteModal')),
                    deleteChannel: new bootstrap.Modal(document.getElementById('deleteChannelModal')),
                    newChannel: new bootstrap.Modal(document.getElementById('newChannelModal')),
                    editChannel: new bootstrap.Modal(document.getElementById('editChannelModal'))
                };

                // Add event listeners for modal cleanup
                ['deleteModal', 'deleteChannelModal', 'newChannelModal', 'editChannelModal'].forEach(modalId => {
                    const element = document.getElementById(modalId);
                    element.addEventListener('hidden.bs.modal', () => {
                        document.body.classList.remove('modal-open');
                        const backdrop = document.querySelector('.modal-backdrop');
                        if (backdrop) backdrop.remove();
                    });
                });
            });
        },

        showModal(modalName) {
            if (this.modals[modalName]) {
                this.modals[modalName].show();
            }
        },

        hideModal(modalName) {
            if (this.modals[modalName]) {
                this.modals[modalName].hide();
            }
        },

        confirmDeleteMessage(messageId) {
            this.messageToDelete = messageId;
            this.showModal('delete');
        },

        deleteMessage() {
            if (!this.messageToDelete) return;

            fetch(`/people/chat/${this.messageToDelete}`, {
                method: 'DELETE',
                headers: {
                    'X-Requested-With': 'XMLHttpRequest',
                    'Accept': 'application/json'
                }
            })
            .then(response => {
                if (!response.ok) {
                    return response.json().then(json => { throw new Error(json.error || 'Failed to delete message') });
                }
                this.hideModal('delete');
                this.messageToDelete = null;
                this.loadChannelMessages(this.currentChannel);
            })
            .catch(error => {
                alert('Error deleting message: ' + error.message);
                this.hideModal('delete');
            });
        },

        updatePinCount() {
            this.$nextTick(() => {
                this.pinnedMessagesCount = document.querySelectorAll('.message.pinned').length;
            });
        },

        async sendMessage(e) {
            e.preventDefault();
            if (!this.forms.message.content.trim()) return;

            const formData = new FormData();
            formData.append('content', this.forms.message.content);
            formData.append('channel', this.currentChannel);
            
            try {
                const response = await fetch(`{{ url_for('people_bp.create_chat') }}`, {
                    method: 'POST',
                    body: formData
                });

                if (!response.ok) {
                    const text = await response.text();
                    throw new Error(text);
                }

                this.forms.message.content = '';
                // No need to manually scroll here as the chat_changed event will trigger loadChannelMessages
            } catch (error) {
                alert('Error sending message: ' + error.message);
            }
        },

        togglePinFilter() {
            this.showPinnedOnly = !this.showPinnedOnly;
        },

        handleSearch() {
            // The filteredMessages getter will automatically update
        },

        loadMoreMessages(oldestId) {
            if (this.loadMoreState.isLoading) return;
            this.loadMoreState.isLoading = true;
            this.loadMoreState.error = null;
            
            this.loadChannelMessages(this.currentChannel, true)
                .then(() => {
                    this.loadMoreState.isLoading = false;
                })
                .catch(error => {
                    console.error('Error loading more messages:', error);
                    this.loadMoreState.error = error.message;
                    this.loadMoreState.isLoading = false;
                });
        },

        confirmDeleteChannel(channelName) {
            this.channelToDelete = channelName;
            this.showModal('deleteChannel');
        },

        deleteChannel() {
            if (!this.channelToDelete) return;
            
            fetch(`/people/chat/channels/${this.channelToDelete}`, {
                method: 'DELETE',
                headers: {
                    'Content-Type': 'application/json'
                }
            })
            .then(response => {
                if (!response.ok) {
                    return response.json().then(json => { throw new Error(json.error) });
                }
                this.hideModal('deleteChannel');
                this.channelToDelete = null;
            })
            .catch(error => {
                alert('Error deleting channel: ' + error.message);
                this.hideModal('deleteChannel');
            });
        },

        editChannel(channelName, channelId) {
            if (channelId && this.channelStates[channelId]) {
                this.forms.editChannel = {
                    name: channelName,
                    description: this.channelStates[channelId].description || '',
                    isPrivate: false
                };
                this.showModal('editChannel');
            }
        },

        async updateChannel() {
            try {
                const formData = new FormData();
                formData.append('description', this.forms.editChannel.description);
                formData.append('is_private', this.forms.editChannel.isPrivate);

                const response = await fetch(`/people/chat/channels/${this.forms.editChannel.name}`, {
                    method: 'PUT',
                    body: formData
                });

                if (!response.ok) {
                    const text = await response.text();
                    throw new Error(text);
                }

                this.hideModal('editChannel');
                window.location.reload(); // Refresh to show updated channel info
            } catch (error) {
                alert('Error updating channel: ' + error.message);
            }
        },

        handleMessageAction(action, messageId) {
            switch (action) {
                case 'reply':
                    alert('Reply feature not implemented yet');
                    break;
                case 'like':
                    alert('Like feature not implemented yet');
                    break;
                case 'pin':
                    this.togglePin(messageId);
                    break;
                case 'delete':
                    this.confirmDeleteMessage(messageId);
                    break;
            }
        },

        togglePin(messageId) {
            fetch(`/people/chat/${messageId}/pin`, {
                method: 'POST',
                headers: {
                    'Content-Type': 'application/json'
                }
            })
            .then(response => {
                if (!response.ok) {
                    return response.json().then(json => { throw new Error(json.error) });
                }
                return response.json();
            })
            .then(() => {
                this.loadChannelMessages(this.currentChannel);
            })
            .catch(error => {
                alert('Error toggling pin: ' + error.message);
            });
        },

        setupMessageObserver() {
            // Disconnect previous observer if exists
            if (this.messageObserver) {
                this.messageObserver.disconnect();
            }

            // Create new intersection observer
            this.messageObserver = new IntersectionObserver((entries) => {
                entries.forEach(entry => {
                    if (entry.isIntersecting) {
                        const messageId = parseInt(entry.target.getAttribute('id').replace('message-', ''));
                        const channelId = Object.keys(this.channelStates).find(id => 
                            this.channelStates[id].name === this.currentChannel
                        );
                        
                        if (channelId) {
                            // Mark individual message as read
                            fetch(`/people/chat/channels/${this.currentChannel}/mark_read`, {
                                method: 'POST',
                                headers: { 'Content-Type': 'application/json' }
                            }).then(() => {
                                // Decrement the unread count by 1 for each read message
                                this.updateChannelUnreadCount(channelId, false, 1);
                            }).catch(error => {
                                console.error('Error marking message as read:', error);
                            });
                            
                            // Stop observing this message once it's been marked as read
                            this.messageObserver.unobserve(entry.target);
                        }
                    }
                });
            }, {
                root: this.$refs.chatMessages,
                threshold: 0.5 // Message is considered read when 50% visible
            });

            // Only observe unread messages
            const channelId = Object.keys(this.channelStates).find(id => 
                this.channelStates[id].name === this.currentChannel
            );
            
            if (channelId) {
                const unreadCount = this.getUnreadCount(channelId);
                if (unreadCount > 0) {
                    // Get all messages in reverse order (newest first)
                    const messages = Array.from(document.querySelectorAll('.message')).reverse();
                    // Only observe the number of unread messages from the newest ones
                    messages.slice(0, unreadCount).forEach(message => {
                        this.messageObserver.observe(message);
                    });
                }
            }
        }
    }))
})
</script>
{% endblock %}

{% block  scripts %}
{{ super() }}
<script src="https://cdnjs.cloudflare.com/ajax/libs/socket.io/4.0.1/socket.io.js"></script>
<script defer src="https://unpkg.com/alpinejs@3.x.x/dist/cdn.min.js"></script>
{% endblock %}

{% block additional_scripts %}{% endblock %} <|MERGE_RESOLUTION|>--- conflicted
+++ resolved
@@ -4,42 +4,56 @@
 
 {% block app_class %}people-app{% endblock %}
 
-{% block additional_styles %}
-<link rel="stylesheet" href="{{ url_for('people_bp.static', filename='css/people.css') }}">
-<link rel="stylesheet" href="{{ url_for('people_bp.static', filename='css/chat.css') }}">
-{% endblock %}
-
-{% block content %}
-<div class="d-flex">
-    {% include 'people_nav.html' with context %}
-    
-    <div class="content-wrapper flex-grow-1">
-        <!-- Add user ID meta tag -->
-        <meta name="user-id" content="{{ current_user.id }}">
-
-<<<<<<< HEAD
-        <div class="content-card" x-data="chatApp" x-init="initializeApp" @delete-message.window="deleteMessage()">
-            <div class="chat-container">
-                <div class="chat-layout">
-                    <!-- Channel Sidebar -->
-                    <aside class="chat-sidebar">
-                        <div class="sidebar-header">
-                            <h3>{{ _('Channels') }}</h3>
-                            {% if current_user.is_admin %}
-                            <button class="btn btn-sm btn-link" data-bs-toggle="modal" data-bs-target="#newChannelModal">
-                                <i class="fas fa-plus"></i>
-                            </button>
+<div class="content-card">
+    <div class="chat-container">
+        <div class="chat-layout">
+            <!-- Channel Sidebar -->
+            <aside class="chat-sidebar">
+                <div class="sidebar-header">
+                    <h3>{{ _('Channels') }}</h3>
+                    {% if current_user.is_admin %}
+                    <button class="btn btn-sm btn-link" data-bs-toggle="modal" data-bs-target="#newChannelModal">
+                        <i class="fas fa-plus"></i>
+                    </button>
+                    {% endif %}
+                </div>
+
+                <!-- Channel List -->
+                <div class="channel-list">
+                    {% for channel in channels %}
+                    <div class="channel {% if channel.name == default_channel.name %}active{% endif %}" 
+                         data-channel="{{ channel.name }}"
+                         data-description="{{ channel.description }}"
+                         onclick="switchChannel('{{ channel.name }}')">
+                        <div class="channel-content">
+                            <div class="channel-name">
+                                <span class="channel-prefix">#</span> {{ channel.name }}
+                            </div>
+                        </div>
+                        <div class="channel-meta">
+                            {% if ChatMessageState is defined %}
+                                {% set unread_count = ChatMessageState.get_unread_count(current_user.id, channel.id) %}
+                                {% if unread_count > 0 %}
+                                <span class="unread-badge">{{ unread_count }}</span>
+                                {% endif %}
                             {% endif %}
-                        </div>
-
-                        <div class="channel-list">
-                            {% for channel in channels %}
-                            <div class="channel" 
-                                 :class="{ 'active': currentChannel === '{{ channel.name }}' }"
-                                 x-data="{ id: {{ channel.id }}, name: '{{ channel.name }}' }">
-                                <div class="channel-content" @click="switchChannel(name, id)">
-                                    <div class="channel-name">
-                                        <span class="channel-prefix">#</span> {{ channel.name }}
+
+                            <!-- Channel Actions -->
+                            {% if current_user.is_admin and channel.name not in ['general', 'announcements', 'events'] %}
+                                <div class="channel-actions" onclick="event.stopPropagation();">
+                                    <div class="dropdown">
+                                        <button class="btn btn-link btn-sm channel-options" data-bs-toggle="dropdown" aria-expanded="false">
+                                            <i class="fas fa-ellipsis-v"></i>
+                                        </button>
+                                        <ul class="dropdown-menu dropdown-menu-end">
+                                            <li><a class="dropdown-item" href="#" onclick="editChannel('{{ channel.name }}')">
+                                                <i class="fas fa-edit me-2"></i>{{ _('Edit Channel') }}
+                                            </a></li>
+                                            <li><hr class="dropdown-divider"></li>
+                                            <li><a class="dropdown-item text-danger" href="#" onclick="confirmDeleteChannel('{{ channel.name }}')">
+                                                <i class="fas fa-trash-alt me-2"></i>{{ _('Delete Channel') }}
+                                            </a></li>
+                                        </ul>
                                     </div>
                                 </div>
                                 <div class="channel-meta">
@@ -72,40 +86,9 @@
                                     </div>
                                     {% endif %}
                                 </div>
-=======
-{% block people_content %}
-<!-- Add user ID meta tag -->
-<meta name="user-id" content="{{ current_user.id }}">
-
-<div class="content-card">
-    <div class="chat-container">
-        <div class="chat-layout">
-            <!-- Channel Sidebar -->
-            <aside class="chat-sidebar">
-                <div class="sidebar-header">
-                    <h3>{{ _('Channels') }}</h3>
-                    {% if current_user.is_admin %}
-                    <button class="btn btn-sm btn-link" data-bs-toggle="modal" data-bs-target="#newChannelModal">
-                        <i class="fas fa-plus"></i>
-                    </button>
-                    {% endif %}
-                </div>
-
-                <!-- Channel List -->
-                <div class="channel-list">
-                    {% for channel in channels %}
-                    <div class="channel {% if channel.name == default_channel.name %}active{% endif %}" 
-                         data-channel="{{ channel.name }}"
-                         data-description="{{ channel.description }}"
-                         onclick="switchChannel('{{ channel.name }}')">
-                        <div class="channel-content">
-                            <div class="channel-name">
-                                <span class="channel-prefix">#</span> {{ channel.name }}
->>>>>>> 0905d4a3
                             </div>
                             {% endfor %}
                         </div>
-<<<<<<< HEAD
                     </aside>
 
                     <!-- Main Chat Area -->
@@ -129,32 +112,6 @@
                                                placeholder="{{ _('Search messages...') }}" 
                                                class="form-control"
                                                @input="handleSearch">
-=======
-                        <div class="channel-meta">
-                            {% if ChatMessageState is defined %}
-                                {% set unread_count = ChatMessageState.get_unread_count(current_user.id, channel.id) %}
-                                {% if unread_count > 0 %}
-                                <span class="unread-badge">{{ unread_count }}</span>
-                                {% endif %}
-                            {% endif %}
-
-                            <!-- Channel Actions -->
-                            {% if current_user.is_admin and channel.name not in ['general', 'announcements', 'events'] %}
-                                <div class="channel-actions" onclick="event.stopPropagation();">
-                                    <div class="dropdown">
-                                        <button class="btn btn-link btn-sm channel-options" data-bs-toggle="dropdown" aria-expanded="false">
-                                            <i class="fas fa-ellipsis-v"></i>
-                                        </button>
-                                        <ul class="dropdown-menu dropdown-menu-end">
-                                            <li><a class="dropdown-item" href="#" onclick="editChannel('{{ channel.name }}')">
-                                                <i class="fas fa-edit me-2"></i>{{ _('Edit Channel') }}
-                                            </a></li>
-                                            <li><hr class="dropdown-divider"></li>
-                                            <li><a class="dropdown-item text-danger" href="#" onclick="confirmDeleteChannel('{{ channel.name }}')">
-                                                <i class="fas fa-trash-alt me-2"></i>{{ _('Delete Channel') }}
-                                            </a></li>
-                                        </ul>
->>>>>>> 0905d4a3
                                     </div>
                                 </div>
                             </div>
@@ -316,12 +273,8 @@
                 <h5 class="modal-title" id="newChannelModalLabel">{{ _('Create New Channel') }}</h5>
                 <button type="button" class="btn-close" data-bs-dismiss="modal" aria-label="Close"></button>
             </div>
-<<<<<<< HEAD
-            <form @submit.prevent="submit">
-=======
             <form id="newChannelForm" hx-post="{{ url_for('people_bp.create_channel') }}" 
                 hx-redirect="/chat">
->>>>>>> 0905d4a3
                 <div class="modal-body">
                     <div class="mb-3">
                         <label for="channel-name" class="form-label">{{ _('Channel Name') }}</label>
